#!/usr/bin/env python

# Copyright 2012 Hewlett-Packard Development Company, L.P.
# Copyright 2016 Red Hat, Inc.
#
# Licensed under the Apache License, Version 2.0 (the "License"); you may
# not use this file except in compliance with the License. You may obtain
# a copy of the License at
#
#      http://www.apache.org/licenses/LICENSE-2.0
#
# Unless required by applicable law or agreed to in writing, software
# distributed under the License is distributed on an "AS IS" BASIS, WITHOUT
# WARRANTIES OR CONDITIONS OF ANY KIND, either express or implied. See the
# License for the specific language governing permissions and limitations
# under the License.

import configparser
from contextlib import contextmanager
import datetime
import gc
import hashlib
from io import StringIO
import json
import logging
import os
import queue
import random
import re
import select
import shutil
import socket
import string
import subprocess
import sys
import tempfile
import threading
import traceback
import time
import uuid
import urllib

import git
import gear
import fixtures
import kazoo.client
import kazoo.exceptions
import pymysql
import testtools
import testtools.content
import testtools.content_type
from git.exc import NoSuchPathError
import yaml

import tests.fakegithub
import zuul.driver.gerrit.gerritsource as gerritsource
import zuul.driver.gerrit.gerritconnection as gerritconnection
import zuul.driver.github.githubconnection as githubconnection
import zuul.scheduler
import zuul.webapp
import zuul.executor.server
import zuul.executor.client
import zuul.lib.connections
import zuul.merger.client
import zuul.merger.merger
import zuul.merger.server
import zuul.model
import zuul.nodepool
import zuul.zk
import zuul.configloader
from zuul.exceptions import MergeFailure

FIXTURE_DIR = os.path.join(os.path.dirname(__file__),
                           'fixtures')

KEEP_TEMPDIRS = bool(os.environ.get('KEEP_TEMPDIRS', False))


def repack_repo(path):
    cmd = ['git', '--git-dir=%s/.git' % path, 'repack', '-afd']
    output = subprocess.Popen(cmd, close_fds=True,
                              stdout=subprocess.PIPE,
                              stderr=subprocess.PIPE)
    out = output.communicate()
    if output.returncode:
        raise Exception("git repack returned %d" % output.returncode)
    return out


def random_sha1():
    return hashlib.sha1(str(random.random()).encode('ascii')).hexdigest()


def iterate_timeout(max_seconds, purpose):
    start = time.time()
    count = 0
    while (time.time() < start + max_seconds):
        count += 1
        yield count
        time.sleep(0)
    raise Exception("Timeout waiting for %s" % purpose)


def simple_layout(path, driver='gerrit'):
    """Specify a layout file for use by a test method.

    :arg str path: The path to the layout file.
    :arg str driver: The source driver to use, defaults to gerrit.

    Some tests require only a very simple configuration.  For those,
    establishing a complete config directory hierachy is too much
    work.  In those cases, you can add a simple zuul.yaml file to the
    test fixtures directory (in fixtures/layouts/foo.yaml) and use
    this decorator to indicate the test method should use that rather
    than the tenant config file specified by the test class.

    The decorator will cause that layout file to be added to a
    config-project called "common-config" and each "project" instance
    referenced in the layout file will have a git repo automatically
    initialized.
    """

    def decorator(test):
        test.__simple_layout__ = (path, driver)
        return test
    return decorator


class GerritChangeReference(git.Reference):
    _common_path_default = "refs/changes"
    _points_to_commits_only = True


<<<<<<< HEAD
class FakeChange(object):
    categories = {'Approved': ('Approved', -1, 1),
                  'Code-Review': ('Code-Review', -2, 2),
                  'Verified': ('Verified', -2, 2)}

    # TODO(tobiash): This is used as a translation layer between the tests
    #                which use lower case labels. This can be removed if all
    #                tests are converted to use the correct casing.
    categories_translation = {'approved': 'Approved',
                              'code-review': 'Code-Review',
                              'verified': 'Verified',
                              'Approved': 'Approved',
                              'Code-Review': 'Code-Review',
                              'Verified': 'Verified',
                              'CRVW': 'Code-Review',
                              'APRV': 'Approved',
                              'VRFY': 'Verified'}
=======
class FakeGerritChange(object):
    categories = {'Approved': ('Approved', -1, 1),
                  'Code-Review': ('Code-Review', -2, 2),
                  'Verified': ('Verified', -2, 2)}
>>>>>>> 24f184b8

    def __init__(self, gerrit, number, project, branch, subject,
                 status='NEW', upstream_root=None, files={},
                 parent=None):
        self.gerrit = gerrit
        self.source = gerrit
        self.reported = 0
        self.queried = 0
        self.patchsets = []
        self.number = number
        self.project = project
        self.branch = branch
        self.subject = subject
        self.latest_patchset = 0
        self.depends_on_change = None
        self.needed_by_changes = []
        self.fail_merge = False
        self.messages = []
        self.data = {
            'branch': branch,
            'comments': [],
            'commitMessage': subject,
            'createdOn': time.time(),
            'id': 'I' + random_sha1(),
            'lastUpdated': time.time(),
            'number': str(number),
            'open': status == 'NEW',
            'owner': {'email': 'user@example.com',
                      'name': 'User Name',
                      'username': 'username'},
            'patchSets': self.patchsets,
            'project': project,
            'status': status,
            'subject': subject,
            'submitRecords': [],
            'url': 'https://%s/%s' % (self.gerrit.server, number)}

        self.upstream_root = upstream_root
        self.addPatchset(files=files, parent=parent)
        self.data['submitRecords'] = self.getSubmitRecords()
        self.open = status == 'NEW'

    def addFakeChangeToRepo(self, msg, files, large, parent):
        path = os.path.join(self.upstream_root, self.project)
        repo = git.Repo(path)
        if parent is None:
            parent = 'refs/tags/init'
        ref = GerritChangeReference.create(
            repo, '1/%s/%s' % (self.number, self.latest_patchset),
            parent)
        repo.head.reference = ref
        zuul.merger.merger.reset_repo_to_head(repo)
        repo.git.clean('-x', '-f', '-d')

        path = os.path.join(self.upstream_root, self.project)
        if not large:
            for fn, content in files.items():
                fn = os.path.join(path, fn)
                if content is None:
                    os.unlink(fn)
                    repo.index.remove([fn])
                else:
                    d = os.path.dirname(fn)
                    if not os.path.exists(d):
                        os.makedirs(d)
                    with open(fn, 'w') as f:
                        f.write(content)
                    repo.index.add([fn])
        else:
            for fni in range(100):
                fn = os.path.join(path, str(fni))
                f = open(fn, 'w')
                for ci in range(4096):
                    f.write(random.choice(string.printable))
                f.close()
                repo.index.add([fn])

        r = repo.index.commit(msg)
        repo.head.reference = 'master'
        zuul.merger.merger.reset_repo_to_head(repo)
        repo.git.clean('-x', '-f', '-d')
        repo.heads['master'].checkout()
        return r

    def addPatchset(self, files=None, large=False, parent=None):
        self.latest_patchset += 1
        if not files:
            fn = '%s-%s' % (self.branch.replace('/', '_'), self.number)
            data = ("test %s %s %s\n" %
                    (self.branch, self.number, self.latest_patchset))
            files = {fn: data}
        msg = self.subject + '-' + str(self.latest_patchset)
        c = self.addFakeChangeToRepo(msg, files, large, parent)
        ps_files = [{'file': '/COMMIT_MSG',
                     'type': 'ADDED'},
                    {'file': 'README',
                     'type': 'MODIFIED'}]
        for f in files.keys():
            ps_files.append({'file': f, 'type': 'ADDED'})
        d = {'approvals': [],
             'createdOn': time.time(),
             'files': ps_files,
             'number': str(self.latest_patchset),
             'ref': 'refs/changes/1/%s/%s' % (self.number,
                                              self.latest_patchset),
             'revision': c.hexsha,
             'uploader': {'email': 'user@example.com',
                          'name': 'User name',
                          'username': 'user'}}
        self.data['currentPatchSet'] = d
        self.patchsets.append(d)
        self.data['submitRecords'] = self.getSubmitRecords()

    def getPatchsetCreatedEvent(self, patchset):
        event = {"type": "patchset-created",
                 "change": {"project": self.project,
                            "branch": self.branch,
                            "id": "I5459869c07352a31bfb1e7a8cac379cabfcb25af",
                            "number": str(self.number),
                            "subject": self.subject,
                            "owner": {"name": "User Name"},
                            "url": "https://hostname/3"},
                 "patchSet": self.patchsets[patchset - 1],
                 "uploader": {"name": "User Name"}}
        return event

    def getChangeRestoredEvent(self):
        event = {"type": "change-restored",
                 "change": {"project": self.project,
                            "branch": self.branch,
                            "id": "I5459869c07352a31bfb1e7a8cac379cabfcb25af",
                            "number": str(self.number),
                            "subject": self.subject,
                            "owner": {"name": "User Name"},
                            "url": "https://hostname/3"},
                 "restorer": {"name": "User Name"},
                 "patchSet": self.patchsets[-1],
                 "reason": ""}
        return event

    def getChangeAbandonedEvent(self):
        event = {"type": "change-abandoned",
                 "change": {"project": self.project,
                            "branch": self.branch,
                            "id": "I5459869c07352a31bfb1e7a8cac379cabfcb25af",
                            "number": str(self.number),
                            "subject": self.subject,
                            "owner": {"name": "User Name"},
                            "url": "https://hostname/3"},
                 "abandoner": {"name": "User Name"},
                 "patchSet": self.patchsets[-1],
                 "reason": ""}
        return event

    def getChangeCommentEvent(self, patchset):
        event = {"type": "comment-added",
                 "change": {"project": self.project,
                            "branch": self.branch,
                            "id": "I5459869c07352a31bfb1e7a8cac379cabfcb25af",
                            "number": str(self.number),
                            "subject": self.subject,
                            "owner": {"name": "User Name"},
                            "url": "https://hostname/3"},
                 "patchSet": self.patchsets[patchset - 1],
                 "author": {"name": "User Name"},
                 "approvals": [{"type": "Code-Review",
                                "description": "Code-Review",
                                "value": "0"}],
                 "comment": "This is a comment"}
        return event

    def getChangeMergedEvent(self):
        event = {"submitter": {"name": "Jenkins",
                               "username": "jenkins"},
                 "newRev": "29ed3b5f8f750a225c5be70235230e3a6ccb04d9",
                 "patchSet": self.patchsets[-1],
                 "change": self.data,
                 "type": "change-merged",
                 "eventCreatedOn": 1487613810}
        return event

    def getRefUpdatedEvent(self):
        path = os.path.join(self.upstream_root, self.project)
        repo = git.Repo(path)
        oldrev = repo.heads[self.branch].commit.hexsha

        event = {
            "type": "ref-updated",
            "submitter": {
                "name": "User Name",
            },
            "refUpdate": {
                "oldRev": oldrev,
                "newRev": self.patchsets[-1]['revision'],
                "refName": self.branch,
                "project": self.project,
            }
        }
        return event

    def addApproval(self, category, value, username='reviewer_john',
                    granted_on=None, message=''):
        if not granted_on:
            granted_on = time.time()
        approval = {
            'description': self.categories_translation[category],
            'type': self.categories_translation[category],
            'value': str(value),
            'by': {
                'username': username,
                'email': username + '@example.com',
            },
            'grantedOn': int(granted_on)
        }
        for i, x in enumerate(self.patchsets[-1]['approvals'][:]):
            if x['by']['username'] == username and \
                    x['type'] == self.categories_translation[category]:
                del self.patchsets[-1]['approvals'][i]
        self.patchsets[-1]['approvals'].append(approval)
        event = {'approvals': [approval],
                 'author': {'email': 'author@example.com',
                            'name': 'Patchset Author',
                            'username': 'author_phil'},
                 'change': {'branch': self.branch,
                            'id': 'Iaa69c46accf97d0598111724a38250ae76a22c87',
                            'number': str(self.number),
                            'owner': {'email': 'owner@example.com',
                                      'name': 'Change Owner',
                                      'username': 'owner_jane'},
                            'project': self.project,
                            'subject': self.subject,
                            'topic': 'master',
                            'url': 'https://hostname/459'},
                 'comment': message,
                 'patchSet': self.patchsets[-1],
                 'type': 'comment-added'}
        self.data['submitRecords'] = self.getSubmitRecords()
        return json.loads(json.dumps(event))

    def getSubmitRecords(self):
        status = {}
        for cat in self.categories.keys():
            status[cat] = 0

        for a in self.patchsets[-1]['approvals']:
            cur = status[a['type']]
            cat_min, cat_max = self.categories[a['type']][1:]
            new = int(a['value'])
            if new == cat_min:
                cur = new
            elif abs(new) > abs(cur):
                cur = new
            status[a['type']] = cur

        labels = []
        ok = True
        for typ, cat in self.categories.items():
            cur = status[typ]
            cat_min, cat_max = cat[1:]
            if cur == cat_min:
                value = 'REJECT'
                ok = False
            elif cur == cat_max:
                value = 'OK'
            else:
                value = 'NEED'
                ok = False
            labels.append({'label': cat[0], 'status': value})
        if ok:
            return [{'status': 'OK'}]
        return [{'status': 'NOT_READY',
                 'labels': labels}]

    def setDependsOn(self, other, patchset):
        self.depends_on_change = other
        d = {'id': other.data['id'],
             'number': other.data['number'],
             'ref': other.patchsets[patchset - 1]['ref']
             }
        self.data['dependsOn'] = [d]

        other.needed_by_changes.append(self)
        needed = other.data.get('neededBy', [])
        d = {'id': self.data['id'],
             'number': self.data['number'],
             'ref': self.patchsets[-1]['ref'],
             'revision': self.patchsets[-1]['revision']
             }
        needed.append(d)
        other.data['neededBy'] = needed

    def query(self):
        self.queried += 1
        d = self.data.get('dependsOn')
        if d:
            d = d[0]
            if (self.depends_on_change.patchsets[-1]['ref'] == d['ref']):
                d['isCurrentPatchSet'] = True
            else:
                d['isCurrentPatchSet'] = False
        return json.loads(json.dumps(self.data))

    def setMerged(self):
        if (self.depends_on_change and
                self.depends_on_change.data['status'] != 'MERGED'):
            return
        if self.fail_merge:
            return
        self.data['status'] = 'MERGED'
        self.open = False

        path = os.path.join(self.upstream_root, self.project)
        repo = git.Repo(path)
        repo.heads[self.branch].commit = \
            repo.commit(self.patchsets[-1]['revision'])

    def setReported(self):
        self.reported += 1


class FakeGerritConnection(gerritconnection.GerritConnection):
    """A Fake Gerrit connection for use in tests.

    This subclasses
    :py:class:`~zuul.connection.gerrit.GerritConnection` to add the
    ability for tests to add changes to the fake Gerrit it represents.
    """

    log = logging.getLogger("zuul.test.FakeGerritConnection")

    def __init__(self, driver, connection_name, connection_config,
                 changes_db=None, upstream_root=None):
        super(FakeGerritConnection, self).__init__(driver, connection_name,
                                                   connection_config)

        self.event_queue = queue.Queue()
        self.fixture_dir = os.path.join(FIXTURE_DIR, 'gerrit')
        self.change_number = 0
        self.changes = changes_db
        self.queries = []
        self.upstream_root = upstream_root

    def addFakeChange(self, project, branch, subject, status='NEW',
                      files=None, parent=None):
        """Add a change to the fake Gerrit."""
        self.change_number += 1
        c = FakeGerritChange(self, self.change_number, project, branch,
                             subject, upstream_root=self.upstream_root,
                             status=status, files=files, parent=parent)
        self.changes[self.change_number] = c
        return c

    def addFakeTag(self, project, branch, tag):
        path = os.path.join(self.upstream_root, project)
        repo = git.Repo(path)
        commit = repo.heads[branch].commit
        newrev = commit.hexsha
        ref = 'refs/tags/' + tag

        git.Tag.create(repo, tag, commit)

        event = {
            "type": "ref-updated",
            "submitter": {
                "name": "User Name",
            },
            "refUpdate": {
                "oldRev": 40 * '0',
                "newRev": newrev,
                "refName": ref,
                "project": project,
            }
        }
        return event

    def getFakeBranchCreatedEvent(self, project, branch):
        path = os.path.join(self.upstream_root, project)
        repo = git.Repo(path)
        oldrev = 40 * '0'

        event = {
            "type": "ref-updated",
            "submitter": {
                "name": "User Name",
            },
            "refUpdate": {
                "oldRev": oldrev,
                "newRev": repo.heads[branch].commit.hexsha,
                "refName": 'refs/heads/' + branch,
                "project": project,
            }
        }
        return event

    def review(self, project, changeid, message, action):
        number, ps = changeid.split(',')
        change = self.changes[int(number)]

        # Add the approval back onto the change (ie simulate what gerrit would
        # do).
        # Usually when zuul leaves a review it'll create a feedback loop where
        # zuul's review enters another gerrit event (which is then picked up by
        # zuul). However, we can't mimic this behaviour (by adding this
        # approval event into the queue) as it stops jobs from checking what
        # happens before this event is triggered. If a job needs to see what
        # happens they can add their own verified event into the queue.
        # Nevertheless, we can update change with the new review in gerrit.

        for cat in action.keys():
            if cat != 'submit':
                change.addApproval(cat, action[cat], username=self.user)

        change.messages.append(message)

        if 'submit' in action:
            change.setMerged()
        if message:
            change.setReported()

    def query(self, number):
        change = self.changes.get(int(number))
        if change:
            return change.query()
        return {}

    def _simpleQuery(self, query):
        if query.startswith('change:'):
            # Query a specific changeid
            changeid = query[len('change:'):]
            l = [change.query() for change in self.changes.values()
                 if (change.data['id'] == changeid or
                     change.data['number'] == changeid)]
        elif query.startswith('message:'):
            # Query the content of a commit message
            msg = query[len('message:'):].strip()
            l = [change.query() for change in self.changes.values()
                 if msg in change.data['commitMessage']]
        else:
            # Query all open changes
            l = [change.query() for change in self.changes.values()]
        return l

    def simpleQuery(self, query):
        self.log.debug("simpleQuery: %s" % query)
        self.queries.append(query)
        results = []
        if query.startswith('(') and 'OR' in query:
            query = query[1:-2]
            for q in query.split(' OR '):
                for r in self._simpleQuery(q):
                    if r not in results:
                        results.append(r)
        else:
            results = self._simpleQuery(query)
        return results

    def _start_watcher_thread(self, *args, **kw):
        pass

    def _uploadPack(self, project):
        ret = ('00a31270149696713ba7e06f1beb760f20d359c4abed HEAD\x00'
               'multi_ack thin-pack side-band side-band-64k ofs-delta '
               'shallow no-progress include-tag multi_ack_detailed no-done\n')
        path = os.path.join(self.upstream_root, project.name)
        repo = git.Repo(path)
        for ref in repo.refs:
            r = ref.object.hexsha + ' ' + ref.path + '\n'
            ret += '%04x%s' % (len(r) + 4, r)
        ret += '0000'
        return ret

    def getGitUrl(self, project):
        return os.path.join(self.upstream_root, project.name)


class GithubChangeReference(git.Reference):
    _common_path_default = "refs/pull"
    _points_to_commits_only = True


class FakeGithubPullRequest(object):

    def __init__(self, github, number, project, branch,
                 subject, upstream_root, files=[], number_of_commits=1,
                 writers=[], body=None):
        """Creates a new PR with several commits.
        Sends an event about opened PR."""
        self.github = github
        self.source = github
        self.number = number
        self.project = project
        self.branch = branch
        self.subject = subject
        self.body = body
        self.number_of_commits = 0
        self.upstream_root = upstream_root
        self.files = []
        self.comments = []
        self.labels = []
        self.statuses = {}
        self.reviews = []
        self.writers = []
        self.updated_at = None
        self.head_sha = None
        self.is_merged = False
        self.merge_message = None
        self.state = 'open'
        self.url = 'https://%s/%s/pull/%s' % (github.server, project, number)
        self._createPRRef()
        self._addCommitToRepo(files=files)
        self._updateTimeStamp()

    def addCommit(self, files=[]):
        """Adds a commit on top of the actual PR head."""
        self._addCommitToRepo(files=files)
        self._updateTimeStamp()

    def forcePush(self, files=[]):
        """Clears actual commits and add a commit on top of the base."""
        self._addCommitToRepo(files=files, reset=True)
        self._updateTimeStamp()

    def getPullRequestOpenedEvent(self):
        return self._getPullRequestEvent('opened')

    def getPullRequestSynchronizeEvent(self):
        return self._getPullRequestEvent('synchronize')

    def getPullRequestReopenedEvent(self):
        return self._getPullRequestEvent('reopened')

    def getPullRequestClosedEvent(self):
        return self._getPullRequestEvent('closed')

    def getPullRequestEditedEvent(self):
        return self._getPullRequestEvent('edited')

    def addComment(self, message):
        self.comments.append(message)
        self._updateTimeStamp()

    def getCommentAddedEvent(self, text):
        name = 'issue_comment'
        data = {
            'action': 'created',
            'issue': {
                'number': self.number
            },
            'comment': {
                'body': text
            },
            'repository': {
                'full_name': self.project
            },
            'sender': {
                'login': 'ghuser'
            }
        }
        return (name, data)

    def getReviewAddedEvent(self, review):
        name = 'pull_request_review'
        data = {
            'action': 'submitted',
            'pull_request': {
                'number': self.number,
                'title': self.subject,
                'updated_at': self.updated_at,
                'base': {
                    'ref': self.branch,
                    'repo': {
                        'full_name': self.project
                    }
                },
                'head': {
                    'sha': self.head_sha
                }
            },
            'review': {
                'state': review
            },
            'repository': {
                'full_name': self.project
            },
            'sender': {
                'login': 'ghuser'
            }
        }
        return (name, data)

    def addLabel(self, name):
        if name not in self.labels:
            self.labels.append(name)
            self._updateTimeStamp()
            return self._getLabelEvent(name)

    def removeLabel(self, name):
        if name in self.labels:
            self.labels.remove(name)
            self._updateTimeStamp()
            return self._getUnlabelEvent(name)

    def _getLabelEvent(self, label):
        name = 'pull_request'
        data = {
            'action': 'labeled',
            'pull_request': {
                'number': self.number,
                'updated_at': self.updated_at,
                'base': {
                    'ref': self.branch,
                    'repo': {
                        'full_name': self.project
                    }
                },
                'head': {
                    'sha': self.head_sha
                }
            },
            'label': {
                'name': label
            },
            'sender': {
                'login': 'ghuser'
            }
        }
        return (name, data)

    def _getUnlabelEvent(self, label):
        name = 'pull_request'
        data = {
            'action': 'unlabeled',
            'pull_request': {
                'number': self.number,
                'title': self.subject,
                'updated_at': self.updated_at,
                'base': {
                    'ref': self.branch,
                    'repo': {
                        'full_name': self.project
                    }
                },
                'head': {
                    'sha': self.head_sha,
                    'repo': {
                        'full_name': self.project
                    }
                }
            },
            'label': {
                'name': label
            },
            'sender': {
                'login': 'ghuser'
            }
        }
        return (name, data)

    def editBody(self, body):
        self.body = body
        self._updateTimeStamp()

    def _getRepo(self):
        repo_path = os.path.join(self.upstream_root, self.project)
        return git.Repo(repo_path)

    def _createPRRef(self):
        repo = self._getRepo()
        GithubChangeReference.create(
            repo, self._getPRReference(), 'refs/tags/init')

    def _addCommitToRepo(self, files=[], reset=False):
        repo = self._getRepo()
        ref = repo.references[self._getPRReference()]
        if reset:
            self.number_of_commits = 0
            ref.set_object('refs/tags/init')
        self.number_of_commits += 1
        repo.head.reference = ref
        zuul.merger.merger.reset_repo_to_head(repo)
        repo.git.clean('-x', '-f', '-d')

        if files:
            fn = files[0]
            self.files = files
        else:
            fn = '%s-%s' % (self.branch.replace('/', '_'), self.number)
            self.files = [fn]
        msg = self.subject + '-' + str(self.number_of_commits)
        fn = os.path.join(repo.working_dir, fn)
        f = open(fn, 'w')
        with open(fn, 'w') as f:
            f.write("test %s %s\n" %
                    (self.branch, self.number))
        repo.index.add([fn])

        self.head_sha = repo.index.commit(msg).hexsha
        # Create an empty set of statuses for the given sha,
        # each sha on a PR may have a status set on it
        self.statuses[self.head_sha] = []
        repo.head.reference = 'master'
        zuul.merger.merger.reset_repo_to_head(repo)
        repo.git.clean('-x', '-f', '-d')
        repo.heads['master'].checkout()

    def _updateTimeStamp(self):
        self.updated_at = time.strftime('%Y-%m-%dT%H:%M:%SZ', time.localtime())

    def getPRHeadSha(self):
        repo = self._getRepo()
        return repo.references[self._getPRReference()].commit.hexsha

    def addReview(self, user, state, granted_on=None):
        gh_time_format = '%Y-%m-%dT%H:%M:%SZ'
        # convert the timestamp to a str format that would be returned
        # from github as 'submitted_at' in the API response

        if granted_on:
            granted_on = datetime.datetime.utcfromtimestamp(granted_on)
            submitted_at = time.strftime(
                gh_time_format, granted_on.timetuple())
        else:
            # github timestamps only down to the second, so we need to make
            # sure reviews that tests add appear to be added over a period of
            # time in the past and not all at once.
            if not self.reviews:
                # the first review happens 10 mins ago
                offset = 600
            else:
                # subsequent reviews happen 1 minute closer to now
                offset = 600 - (len(self.reviews) * 60)

            granted_on = datetime.datetime.utcfromtimestamp(
                time.time() - offset)
            submitted_at = time.strftime(
                gh_time_format, granted_on.timetuple())

        self.reviews.append({
            'state': state,
            'user': {
                'login': user,
                'email': user + "@derp.com",
            },
            'submitted_at': submitted_at,
        })

    def _getPRReference(self):
        return '%s/head' % self.number

    def _getPullRequestEvent(self, action):
        name = 'pull_request'
        data = {
            'action': action,
            'number': self.number,
            'pull_request': {
                'number': self.number,
                'title': self.subject,
                'updated_at': self.updated_at,
                'base': {
                    'ref': self.branch,
                    'repo': {
                        'full_name': self.project
                    }
                },
                'head': {
                    'sha': self.head_sha,
                    'repo': {
                        'full_name': self.project
                    }
                },
                'body': self.body
            },
            'sender': {
                'login': 'ghuser'
            }
        }
        return (name, data)

    def getCommitStatusEvent(self, context, state='success', user='zuul'):
        name = 'status'
        data = {
            'state': state,
            'sha': self.head_sha,
            'name': self.project,
            'description': 'Test results for %s: %s' % (self.head_sha, state),
            'target_url': 'http://zuul/%s' % self.head_sha,
            'branches': [],
            'context': context,
            'sender': {
                'login': user
            }
        }
        return (name, data)

    def setMerged(self, commit_message):
        self.is_merged = True
        self.merge_message = commit_message

        repo = self._getRepo()
        repo.heads[self.branch].commit = repo.commit(self.head_sha)


class FakeGithubConnection(githubconnection.GithubConnection):
    log = logging.getLogger("zuul.test.FakeGithubConnection")

    def __init__(self, driver, connection_name, connection_config,
                 changes_db=None, upstream_root=None):
        super(FakeGithubConnection, self).__init__(driver, connection_name,
                                                   connection_config)
        self.connection_name = connection_name
        self.pr_number = 0
        self.pull_requests = changes_db
        self.statuses = {}
        self.upstream_root = upstream_root
        self.merge_failure = False
        self.merge_not_allowed_count = 0
        self.reports = []
        self.github_client = tests.fakegithub.FakeGithub(changes_db)

    def getGithubClient(self,
                        project=None,
                        user_id=None):
        return self.github_client

    def openFakePullRequest(self, project, branch, subject, files=[],
                            body=None):
        self.pr_number += 1
        pull_request = FakeGithubPullRequest(
            self, self.pr_number, project, branch, subject, self.upstream_root,
            files=files, body=body)
        self.pull_requests[self.pr_number] = pull_request
        return pull_request

    def getPushEvent(self, project, ref, old_rev=None, new_rev=None,
                     added_files=[], removed_files=[], modified_files=[]):
        if not old_rev:
            old_rev = '0' * 40
        if not new_rev:
            new_rev = random_sha1()
        name = 'push'
        data = {
            'ref': ref,
            'before': old_rev,
            'after': new_rev,
            'repository': {
                'full_name': project
            },
            'commits': [
                {
                    'added': added_files,
                    'removed': removed_files,
                    'modified': modified_files
                }
            ]
        }
        return (name, data)

    def emitEvent(self, event):
        """Emulates sending the GitHub webhook event to the connection."""
        port = self.webapp.server.socket.getsockname()[1]
        name, data = event
        payload = json.dumps(data).encode('utf8')
        secret = self.connection_config['webhook_token']
        signature = githubconnection._sign_request(payload, secret)
        headers = {'X-Github-Event': name, 'X-Hub-Signature': signature}
        req = urllib.request.Request(
            'http://localhost:%s/connection/%s/payload'
            % (port, self.connection_name),
            data=payload, headers=headers)
        return urllib.request.urlopen(req)

    def addProject(self, project):
        # use the original method here and additionally register it in the
        # fake github
        super(FakeGithubConnection, self).addProject(project)
        self.getGithubClient(project).addProject(project)

    def getPullBySha(self, sha, project):
        prs = list(set([p for p in self.pull_requests.values() if
                        sha == p.head_sha and project == p.project]))
        if len(prs) > 1:
            raise Exception('Multiple pulls found with head sha: %s' % sha)
        pr = prs[0]
        return self.getPull(pr.project, pr.number)

    def _getPullReviews(self, owner, project, number):
        pr = self.pull_requests[number]
        return pr.reviews

    def getRepoPermission(self, project, login):
        owner, proj = project.split('/')
        for pr in self.pull_requests.values():
            pr_owner, pr_project = pr.project.split('/')
            if (pr_owner == owner and proj == pr_project):
                if login in pr.writers:
                    return 'write'
                else:
                    return 'read'

    def getGitUrl(self, project):
        return os.path.join(self.upstream_root, str(project))

    def real_getGitUrl(self, project):
        return super(FakeGithubConnection, self).getGitUrl(project)

    def commentPull(self, project, pr_number, message):
        # record that this got reported
        self.reports.append((project, pr_number, 'comment'))
        pull_request = self.pull_requests[pr_number]
        pull_request.addComment(message)

    def mergePull(self, project, pr_number, commit_message='', sha=None):
        # record that this got reported
        self.reports.append((project, pr_number, 'merge'))
        pull_request = self.pull_requests[pr_number]
        if self.merge_failure:
            raise Exception('Pull request was not merged')
        if self.merge_not_allowed_count > 0:
            self.merge_not_allowed_count -= 1
            raise MergeFailure('Merge was not successful due to mergeability'
                               ' conflict')
        pull_request.setMerged(commit_message)

    def setCommitStatus(self, project, sha, state, url='', description='',
                        context='default', user='zuul'):
        # record that this got reported and call original method
        self.reports.append((project, sha, 'status', (user, context, state)))
        super(FakeGithubConnection, self).setCommitStatus(
            project, sha, state,
            url=url, description=description, context=context)

    def labelPull(self, project, pr_number, label):
        # record that this got reported
        self.reports.append((project, pr_number, 'label', label))
        pull_request = self.pull_requests[pr_number]
        pull_request.addLabel(label)

    def unlabelPull(self, project, pr_number, label):
        # record that this got reported
        self.reports.append((project, pr_number, 'unlabel', label))
        pull_request = self.pull_requests[pr_number]
        pull_request.removeLabel(label)


class BuildHistory(object):
    def __init__(self, **kw):
        self.__dict__.update(kw)

    def __repr__(self):
        return ("<Completed build, result: %s name: %s uuid: %s "
                "changes: %s ref: %s>" %
                (self.result, self.name, self.uuid,
                 self.changes, self.ref))


class FakeStatsd(threading.Thread):
    def __init__(self):
        threading.Thread.__init__(self)
        self.daemon = True
        self.sock = socket.socket(socket.AF_INET6, socket.SOCK_DGRAM)
        self.sock.bind(('', 0))
        self.port = self.sock.getsockname()[1]
        self.wake_read, self.wake_write = os.pipe()
        self.stats = []

    def run(self):
        while True:
            poll = select.poll()
            poll.register(self.sock, select.POLLIN)
            poll.register(self.wake_read, select.POLLIN)
            ret = poll.poll()
            for (fd, event) in ret:
                if fd == self.sock.fileno():
                    data = self.sock.recvfrom(1024)
                    if not data:
                        return
                    self.stats.append(data[0])
                if fd == self.wake_read:
                    return

    def stop(self):
        os.write(self.wake_write, b'1\n')


class FakeBuild(object):
    log = logging.getLogger("zuul.test")

    def __init__(self, executor_server, job):
        self.daemon = True
        self.executor_server = executor_server
        self.job = job
        self.jobdir = None
        self.uuid = job.unique
        self.parameters = json.loads(job.arguments)
        # TODOv3(jeblair): self.node is really "the label of the node
        # assigned".  We should rename it (self.node_label?) if we
        # keep using it like this, or we may end up exposing more of
        # the complexity around multi-node jobs here
        # (self.nodes[0].label?)
        self.node = None
        if len(self.parameters.get('nodes')) == 1:
            self.node = self.parameters['nodes'][0]['label']
        self.unique = self.parameters['zuul']['build']
        self.pipeline = self.parameters['zuul']['pipeline']
        self.project = self.parameters['zuul']['project']['name']
        self.name = self.parameters['job']
        self.wait_condition = threading.Condition()
        self.waiting = False
        self.aborted = False
        self.requeue = False
        self.created = time.time()
        self.changes = None
        items = self.parameters['zuul']['items']
        self.changes = ' '.join(['%s,%s' % (x['change'], x['patchset'])
                                for x in items if 'change' in x])

    def __repr__(self):
        waiting = ''
        if self.waiting:
            waiting = ' [waiting]'
        return '<FakeBuild %s:%s %s%s>' % (self.pipeline, self.name,
                                           self.changes, waiting)

    def release(self):
        """Release this build."""
        self.wait_condition.acquire()
        self.wait_condition.notify()
        self.waiting = False
        self.log.debug("Build %s released" % self.unique)
        self.wait_condition.release()

    def isWaiting(self):
        """Return whether this build is being held.

        :returns: Whether the build is being held.
        :rtype: bool
        """

        self.wait_condition.acquire()
        if self.waiting:
            ret = True
        else:
            ret = False
        self.wait_condition.release()
        return ret

    def _wait(self):
        self.wait_condition.acquire()
        self.waiting = True
        self.log.debug("Build %s waiting" % self.unique)
        self.wait_condition.wait()
        self.wait_condition.release()

    def run(self):
        self.log.debug('Running build %s' % self.unique)

        if self.executor_server.hold_jobs_in_build:
            self.log.debug('Holding build %s' % self.unique)
            self._wait()
        self.log.debug("Build %s continuing" % self.unique)

        result = (RecordingAnsibleJob.RESULT_NORMAL, 0)  # Success
        if self.shouldFail():
            result = (RecordingAnsibleJob.RESULT_NORMAL, 1)  # Failure
        if self.aborted:
            result = (RecordingAnsibleJob.RESULT_ABORTED, None)
        if self.requeue:
            result = (RecordingAnsibleJob.RESULT_UNREACHABLE, None)

        return result

    def shouldFail(self):
        changes = self.executor_server.fail_tests.get(self.name, [])
        for change in changes:
            if self.hasChanges(change):
                return True
        return False

    def hasChanges(self, *changes):
        """Return whether this build has certain changes in its git repos.

        :arg FakeChange changes: One or more changes (varargs) that
            are expected to be present (in order) in the git repository of
            the active project.

        :returns: Whether the build has the indicated changes.
        :rtype: bool

        """
        for change in changes:
            hostname = change.source.canonical_hostname
            path = os.path.join(self.jobdir.src_root, hostname, change.project)
            try:
                repo = git.Repo(path)
            except NoSuchPathError as e:
                self.log.debug('%s' % e)
                return False
            repo_messages = [c.message.strip() for c in repo.iter_commits()]
            commit_message = '%s-1' % change.subject
            self.log.debug("Checking if build %s has changes; commit_message "
                           "%s; repo_messages %s" % (self, commit_message,
                                                     repo_messages))
            if commit_message not in repo_messages:
                self.log.debug("  messages do not match")
                return False
        self.log.debug("  OK")
        return True

    def getWorkspaceRepos(self, projects):
        """Return workspace git repo objects for the listed projects

        :arg list projects: A list of strings, each the canonical name
                            of a project.

        :returns: A dictionary of {name: repo} for every listed
                  project.
        :rtype: dict

        """

        repos = {}
        for project in projects:
            path = os.path.join(self.jobdir.src_root, project)
            repo = git.Repo(path)
            repos[project] = repo
        return repos


class RecordingAnsibleJob(zuul.executor.server.AnsibleJob):
    def doMergeChanges(self, merger, items, repo_state):
        # Get a merger in order to update the repos involved in this job.
        commit = super(RecordingAnsibleJob, self).doMergeChanges(
            merger, items, repo_state)
        if not commit:  # merge conflict
            self.recordResult('MERGER_FAILURE')
        return commit

    def recordResult(self, result):
        build = self.executor_server.job_builds[self.job.unique]
        self.executor_server.lock.acquire()
        self.executor_server.build_history.append(
            BuildHistory(name=build.name, result=result, changes=build.changes,
                         node=build.node, uuid=build.unique,
                         ref=build.parameters['zuul']['ref'],
                         parameters=build.parameters, jobdir=build.jobdir,
                         pipeline=build.parameters['zuul']['pipeline'])
        )
        self.executor_server.running_builds.remove(build)
        del self.executor_server.job_builds[self.job.unique]
        self.executor_server.lock.release()

    def runPlaybooks(self, args):
        build = self.executor_server.job_builds[self.job.unique]
        build.jobdir = self.jobdir

        result = super(RecordingAnsibleJob, self).runPlaybooks(args)
        self.recordResult(result)
        return result

    def runAnsible(self, cmd, timeout, playbook, wrapped=True):
        build = self.executor_server.job_builds[self.job.unique]

        if self.executor_server._run_ansible:
            result = super(RecordingAnsibleJob, self).runAnsible(
                cmd, timeout, playbook, wrapped)
        else:
            if playbook.path:
                result = build.run()
            else:
                result = (self.RESULT_NORMAL, 0)
        return result

    def getHostList(self, args):
        self.log.debug("hostlist")
        hosts = super(RecordingAnsibleJob, self).getHostList(args)
        for host in hosts:
            if not host['host_vars'].get('ansible_connection'):
                host['host_vars']['ansible_connection'] = 'local'

        hosts.append(dict(
            name=['localhost'],
            host_vars=dict(ansible_connection='local'),
            host_keys=[]))
        return hosts


class RecordingExecutorServer(zuul.executor.server.ExecutorServer):
    """An Ansible executor to be used in tests.

    :ivar bool hold_jobs_in_build: If true, when jobs are executed
        they will report that they have started but then pause until
        released before reporting completion.  This attribute may be
        changed at any time and will take effect for subsequently
        executed builds, but previously held builds will still need to
        be explicitly released.

    """

    _job_class = RecordingAnsibleJob

    def __init__(self, *args, **kw):
        self._run_ansible = kw.pop('_run_ansible', False)
        self._test_root = kw.pop('_test_root', False)
        super(RecordingExecutorServer, self).__init__(*args, **kw)
        self.hold_jobs_in_build = False
        self.lock = threading.Lock()
        self.running_builds = []
        self.build_history = []
        self.fail_tests = {}
        self.job_builds = {}

    def failJob(self, name, change):
        """Instruct the executor to report matching builds as failures.

        :arg str name: The name of the job to fail.
        :arg Change change: The :py:class:`~tests.base.FakeChange`
            instance which should cause the job to fail.  This job
            will also fail for changes depending on this change.

        """
        l = self.fail_tests.get(name, [])
        l.append(change)
        self.fail_tests[name] = l

    def release(self, regex=None):
        """Release a held build.

        :arg str regex: A regular expression which, if supplied, will
            cause only builds with matching names to be released.  If
            not supplied, all builds will be released.

        """
        builds = self.running_builds[:]
        self.log.debug("Releasing build %s (%s)" % (regex,
                                                    len(self.running_builds)))
        for build in builds:
            if not regex or re.match(regex, build.name):
                self.log.debug("Releasing build %s" %
                               (build.parameters['zuul']['build']))
                build.release()
            else:
                self.log.debug("Not releasing build %s" %
                               (build.parameters['zuul']['build']))
        self.log.debug("Done releasing builds %s (%s)" %
                       (regex, len(self.running_builds)))

    def executeJob(self, job):
        build = FakeBuild(self, job)
        job.build = build
        self.running_builds.append(build)
        self.job_builds[job.unique] = build
        args = json.loads(job.arguments)
        args['zuul']['_test'] = dict(test_root=self._test_root)
        job.arguments = json.dumps(args)
        super(RecordingExecutorServer, self).executeJob(job)

    def stopJob(self, job):
        self.log.debug("handle stop")
        parameters = json.loads(job.arguments)
        uuid = parameters['uuid']
        for build in self.running_builds:
            if build.unique == uuid:
                build.aborted = True
                build.release()
        super(RecordingExecutorServer, self).stopJob(job)

    def stop(self):
        for build in self.running_builds:
            build.release()
        super(RecordingExecutorServer, self).stop()


class FakeGearmanServer(gear.Server):
    """A Gearman server for use in tests.

    :ivar bool hold_jobs_in_queue: If true, submitted jobs will be
        added to the queue but will not be distributed to workers
        until released.  This attribute may be changed at any time and
        will take effect for subsequently enqueued jobs, but
        previously held jobs will still need to be explicitly
        released.

    """

    def __init__(self, use_ssl=False):
        self.hold_jobs_in_queue = False
        self.hold_merge_jobs_in_queue = False
        if use_ssl:
            ssl_ca = os.path.join(FIXTURE_DIR, 'gearman/root-ca.pem')
            ssl_cert = os.path.join(FIXTURE_DIR, 'gearman/server.pem')
            ssl_key = os.path.join(FIXTURE_DIR, 'gearman/server.key')
        else:
            ssl_ca = None
            ssl_cert = None
            ssl_key = None

        super(FakeGearmanServer, self).__init__(0, ssl_key=ssl_key,
                                                ssl_cert=ssl_cert,
                                                ssl_ca=ssl_ca)

    def getJobForConnection(self, connection, peek=False):
        for job_queue in [self.high_queue, self.normal_queue, self.low_queue]:
            for job in job_queue:
                if not hasattr(job, 'waiting'):
                    if job.name.startswith(b'executor:execute'):
                        job.waiting = self.hold_jobs_in_queue
                    elif job.name.startswith(b'merger:'):
                        job.waiting = self.hold_merge_jobs_in_queue
                    else:
                        job.waiting = False
                if job.waiting:
                    continue
                if job.name in connection.functions:
                    if not peek:
                        job_queue.remove(job)
                        connection.related_jobs[job.handle] = job
                        job.worker_connection = connection
                    job.running = True
                    return job
        return None

    def release(self, regex=None):
        """Release a held job.

        :arg str regex: A regular expression which, if supplied, will
            cause only jobs with matching names to be released.  If
            not supplied, all jobs will be released.
        """
        released = False
        qlen = (len(self.high_queue) + len(self.normal_queue) +
                len(self.low_queue))
        self.log.debug("releasing queued job %s (%s)" % (regex, qlen))
        for job in self.getQueue():
            match = False
            if job.name == b'executor:execute':
                parameters = json.loads(job.arguments.decode('utf8'))
                if not regex or re.match(regex, parameters.get('job')):
                    match = True
            if job.name.startswith(b'merger:'):
                if not regex:
                    match = True
            if match:
                self.log.debug("releasing queued job %s" %
                               job.unique)
                job.waiting = False
                released = True
            else:
                self.log.debug("not releasing queued job %s" %
                               job.unique)
        if released:
            self.wakeConnections()
        qlen = (len(self.high_queue) + len(self.normal_queue) +
                len(self.low_queue))
        self.log.debug("done releasing queued jobs %s (%s)" % (regex, qlen))


class FakeSMTP(object):
    log = logging.getLogger('zuul.FakeSMTP')

    def __init__(self, messages, server, port):
        self.server = server
        self.port = port
        self.messages = messages

    def sendmail(self, from_email, to_email, msg):
        self.log.info("Sending email from %s, to %s, with msg %s" % (
                      from_email, to_email, msg))

        headers = msg.split('\n\n', 1)[0]
        body = msg.split('\n\n', 1)[1]

        self.messages.append(dict(
            from_email=from_email,
            to_email=to_email,
            msg=msg,
            headers=headers,
            body=body,
        ))

        return True

    def quit(self):
        return True


class FakeNodepool(object):
    REQUEST_ROOT = '/nodepool/requests'
    NODE_ROOT = '/nodepool/nodes'

    log = logging.getLogger("zuul.test.FakeNodepool")

    def __init__(self, host, port, chroot):
        self.client = kazoo.client.KazooClient(
            hosts='%s:%s%s' % (host, port, chroot))
        self.client.start()
        self._running = True
        self.paused = False
        self.thread = threading.Thread(target=self.run)
        self.thread.daemon = True
        self.thread.start()
        self.fail_requests = set()

    def stop(self):
        self._running = False
        self.thread.join()
        self.client.stop()
        self.client.close()

    def run(self):
        while self._running:
            try:
                self._run()
            except Exception:
                self.log.exception("Error in fake nodepool:")
            time.sleep(0.1)

    def _run(self):
        if self.paused:
            return
        for req in self.getNodeRequests():
            self.fulfillRequest(req)

    def getNodeRequests(self):
        try:
            reqids = self.client.get_children(self.REQUEST_ROOT)
        except kazoo.exceptions.NoNodeError:
            return []
        reqs = []
        for oid in sorted(reqids):
            path = self.REQUEST_ROOT + '/' + oid
            try:
                data, stat = self.client.get(path)
                data = json.loads(data.decode('utf8'))
                data['_oid'] = oid
                reqs.append(data)
            except kazoo.exceptions.NoNodeError:
                pass
        return reqs

    def getNodes(self):
        try:
            nodeids = self.client.get_children(self.NODE_ROOT)
        except kazoo.exceptions.NoNodeError:
            return []
        nodes = []
        for oid in sorted(nodeids):
            path = self.NODE_ROOT + '/' + oid
            data, stat = self.client.get(path)
            data = json.loads(data.decode('utf8'))
            data['_oid'] = oid
            try:
                lockfiles = self.client.get_children(path + '/lock')
            except kazoo.exceptions.NoNodeError:
                lockfiles = []
            if lockfiles:
                data['_lock'] = True
            else:
                data['_lock'] = False
            nodes.append(data)
        return nodes

    def makeNode(self, request_id, node_type):
        now = time.time()
        path = '/nodepool/nodes/'
        data = dict(type=node_type,
                    cloud='test-cloud',
                    provider='test-provider',
                    region='test-region',
                    az='test-az',
                    interface_ip='127.0.0.1',
                    public_ipv4='127.0.0.1',
                    private_ipv4=None,
                    public_ipv6=None,
                    allocated_to=request_id,
                    state='ready',
                    state_time=now,
                    created_time=now,
                    updated_time=now,
                    image_id=None,
                    host_keys=["fake-key1", "fake-key2"],
                    executor='fake-nodepool')
        if 'fakeuser' in node_type:
            data['username'] = 'fakeuser'
        if 'windows' in node_type:
            data['connection_type'] = 'winrm'
        if 'network' in node_type:
            data['connection_type'] = 'network_cli'

        data = json.dumps(data).encode('utf8')
        path = self.client.create(path, data,
                                  makepath=True,
                                  sequence=True)
        nodeid = path.split("/")[-1]
        return nodeid

    def addFailRequest(self, request):
        self.fail_requests.add(request['_oid'])

    def fulfillRequest(self, request):
        if request['state'] != 'requested':
            return
        request = request.copy()
        oid = request['_oid']
        del request['_oid']

        if oid in self.fail_requests:
            request['state'] = 'failed'
        else:
            request['state'] = 'fulfilled'
            nodes = []
            for node in request['node_types']:
                nodeid = self.makeNode(oid, node)
                nodes.append(nodeid)
            request['nodes'] = nodes

        request['state_time'] = time.time()
        path = self.REQUEST_ROOT + '/' + oid
        data = json.dumps(request).encode('utf8')
        self.log.debug("Fulfilling node request: %s %s" % (oid, data))
        try:
            self.client.set(path, data)
        except kazoo.exceptions.NoNodeError:
            self.log.debug("Node request %s %s disappeared" % (oid, data))


class ChrootedKazooFixture(fixtures.Fixture):
    def __init__(self, test_id):
        super(ChrootedKazooFixture, self).__init__()

        zk_host = os.environ.get('NODEPOOL_ZK_HOST', 'localhost')
        if ':' in zk_host:
            host, port = zk_host.split(':')
        else:
            host = zk_host
            port = None

        self.zookeeper_host = host

        if not port:
            self.zookeeper_port = 2181
        else:
            self.zookeeper_port = int(port)

        self.test_id = test_id

    def _setUp(self):
        # Make sure the test chroot paths do not conflict
        random_bits = ''.join(random.choice(string.ascii_lowercase +
                                            string.ascii_uppercase)
                              for x in range(8))

        rand_test_path = '%s_%s_%s' % (random_bits, os.getpid(), self.test_id)
        self.zookeeper_chroot = "/nodepool_test/%s" % rand_test_path

        self.addCleanup(self._cleanup)

        # Ensure the chroot path exists and clean up any pre-existing znodes.
        _tmp_client = kazoo.client.KazooClient(
            hosts='%s:%s' % (self.zookeeper_host, self.zookeeper_port))
        _tmp_client.start()

        if _tmp_client.exists(self.zookeeper_chroot):
            _tmp_client.delete(self.zookeeper_chroot, recursive=True)

        _tmp_client.ensure_path(self.zookeeper_chroot)
        _tmp_client.stop()
        _tmp_client.close()

    def _cleanup(self):
        '''Remove the chroot path.'''
        # Need a non-chroot'ed client to remove the chroot path
        _tmp_client = kazoo.client.KazooClient(
            hosts='%s:%s' % (self.zookeeper_host, self.zookeeper_port))
        _tmp_client.start()
        _tmp_client.delete(self.zookeeper_chroot, recursive=True)
        _tmp_client.stop()
        _tmp_client.close()


class MySQLSchemaFixture(fixtures.Fixture):
    def setUp(self):
        super(MySQLSchemaFixture, self).setUp()

        random_bits = ''.join(random.choice(string.ascii_lowercase +
                                            string.ascii_uppercase)
                              for x in range(8))
        self.name = '%s_%s' % (random_bits, os.getpid())
        self.passwd = uuid.uuid4().hex
        db = pymysql.connect(host="localhost",
                             user="openstack_citest",
                             passwd="openstack_citest",
                             db="openstack_citest")
        cur = db.cursor()
        cur.execute("create database %s" % self.name)
        cur.execute(
            "grant all on %s.* to '%s'@'localhost' identified by '%s'" %
            (self.name, self.name, self.passwd))
        cur.execute("flush privileges")

        self.dburi = 'mysql+pymysql://%s:%s@localhost/%s' % (self.name,
                                                             self.passwd,
                                                             self.name)
        self.addDetail('dburi', testtools.content.text_content(self.dburi))
        self.addCleanup(self.cleanup)

    def cleanup(self):
        db = pymysql.connect(host="localhost",
                             user="openstack_citest",
                             passwd="openstack_citest",
                             db="openstack_citest")
        cur = db.cursor()
        cur.execute("drop database %s" % self.name)
        cur.execute("drop user '%s'@'localhost'" % self.name)
        cur.execute("flush privileges")


class BaseTestCase(testtools.TestCase):
    log = logging.getLogger("zuul.test")
    wait_timeout = 30

    def attachLogs(self, *args):
        def reader():
            self._log_stream.seek(0)
            while True:
                x = self._log_stream.read(4096)
                if not x:
                    break
                yield x.encode('utf8')
        content = testtools.content.content_from_reader(
            reader,
            testtools.content_type.UTF8_TEXT,
            False)
        self.addDetail('logging', content)

    def setUp(self):
        super(BaseTestCase, self).setUp()
        test_timeout = os.environ.get('OS_TEST_TIMEOUT', 0)
        try:
            test_timeout = int(test_timeout)
        except ValueError:
            # If timeout value is invalid do not set a timeout.
            test_timeout = 0
        if test_timeout > 0:
            self.useFixture(fixtures.Timeout(test_timeout, gentle=False))

        if (os.environ.get('OS_STDOUT_CAPTURE') == 'True' or
            os.environ.get('OS_STDOUT_CAPTURE') == '1'):
            stdout = self.useFixture(fixtures.StringStream('stdout')).stream
            self.useFixture(fixtures.MonkeyPatch('sys.stdout', stdout))
        if (os.environ.get('OS_STDERR_CAPTURE') == 'True' or
            os.environ.get('OS_STDERR_CAPTURE') == '1'):
            stderr = self.useFixture(fixtures.StringStream('stderr')).stream
            self.useFixture(fixtures.MonkeyPatch('sys.stderr', stderr))
        if (os.environ.get('OS_LOG_CAPTURE') == 'True' or
            os.environ.get('OS_LOG_CAPTURE') == '1'):
            self._log_stream = StringIO()
            self.addOnException(self.attachLogs)
        else:
            self._log_stream = sys.stdout

        # NOTE(jeblair): this is temporary extra debugging to try to
        # track down a possible leak.
        orig_git_repo_init = git.Repo.__init__

        def git_repo_init(myself, *args, **kw):
            orig_git_repo_init(myself, *args, **kw)
            self.log.debug("Created git repo 0x%x %s" %
                           (id(myself), repr(myself)))

        self.useFixture(fixtures.MonkeyPatch('git.Repo.__init__',
                                             git_repo_init))

        handler = logging.StreamHandler(self._log_stream)
        formatter = logging.Formatter('%(asctime)s %(name)-32s '
                                      '%(levelname)-8s %(message)s')
        handler.setFormatter(formatter)

        logger = logging.getLogger()
        logger.setLevel(logging.DEBUG)
        logger.addHandler(handler)

        # Make sure we don't carry old handlers around in process state
        # which slows down test runs
        self.addCleanup(logger.removeHandler, handler)
        self.addCleanup(handler.close)
        self.addCleanup(handler.flush)

        # NOTE(notmorgan): Extract logging overrides for specific
        # libraries from the OS_LOG_DEFAULTS env and create loggers
        # for each. This is used to limit the output during test runs
        # from libraries that zuul depends on such as gear.
        log_defaults_from_env = os.environ.get(
            'OS_LOG_DEFAULTS',
            'git.cmd=INFO,kazoo.client=WARNING,gear=INFO,paste=INFO')

        if log_defaults_from_env:
            for default in log_defaults_from_env.split(','):
                try:
                    name, level_str = default.split('=', 1)
                    level = getattr(logging, level_str, logging.DEBUG)
                    logger = logging.getLogger(name)
                    logger.setLevel(level)
                    logger.addHandler(handler)
                    logger.propagate = False
                except ValueError:
                    # NOTE(notmorgan): Invalid format of the log default,
                    # skip and don't try and apply a logger for the
                    # specified module
                    pass


class ZuulTestCase(BaseTestCase):
    """A test case with a functioning Zuul.

    The following class variables are used during test setup and can
    be overidden by subclasses but are effectively read-only once a
    test method starts running:

    :cvar str config_file: This points to the main zuul config file
        within the fixtures directory.  Subclasses may override this
        to obtain a different behavior.

    :cvar str tenant_config_file: This is the tenant config file
        (which specifies from what git repos the configuration should
        be loaded).  It defaults to the value specified in
        `config_file` but can be overidden by subclasses to obtain a
        different tenant/project layout while using the standard main
        configuration.  See also the :py:func:`simple_layout`
        decorator.

    :cvar bool create_project_keys: Indicates whether Zuul should
        auto-generate keys for each project, or whether the test
        infrastructure should insert dummy keys to save time during
        startup.  Defaults to False.

    The following are instance variables that are useful within test
    methods:

    :ivar FakeGerritConnection fake_<connection>:
        A :py:class:`~tests.base.FakeGerritConnection` will be
        instantiated for each connection present in the config file
        and stored here.  For instance, `fake_gerrit` will hold the
        FakeGerritConnection object for a connection named `gerrit`.

    :ivar FakeGearmanServer gearman_server: An instance of
        :py:class:`~tests.base.FakeGearmanServer` which is the Gearman
        server that all of the Zuul components in this test use to
        communicate with each other.

    :ivar RecordingExecutorServer executor_server: An instance of
        :py:class:`~tests.base.RecordingExecutorServer` which is the
        Ansible execute server used to run jobs for this test.

    :ivar list builds: A list of :py:class:`~tests.base.FakeBuild` objects
        representing currently running builds.  They are appended to
        the list in the order they are executed, and removed from this
        list upon completion.

    :ivar list history: A list of :py:class:`~tests.base.BuildHistory`
        objects representing completed builds.  They are appended to
        the list in the order they complete.

    """

    config_file = 'zuul.conf'
    run_ansible = False
    create_project_keys = False
    use_ssl = False

    def _startMerger(self):
        self.merge_server = zuul.merger.server.MergeServer(self.config,
                                                           self.connections)
        self.merge_server.start()

    def setUp(self):
        super(ZuulTestCase, self).setUp()

        self.setupZK()

        if not KEEP_TEMPDIRS:
            tmp_root = self.useFixture(fixtures.TempDir(
                rootdir=os.environ.get("ZUUL_TEST_ROOT"))
            ).path
        else:
            tmp_root = tempfile.mkdtemp(
                dir=os.environ.get("ZUUL_TEST_ROOT", None))
        self.test_root = os.path.join(tmp_root, "zuul-test")
        self.upstream_root = os.path.join(self.test_root, "upstream")
        self.merger_src_root = os.path.join(self.test_root, "merger-git")
        self.executor_src_root = os.path.join(self.test_root, "executor-git")
        self.state_root = os.path.join(self.test_root, "lib")
        self.merger_state_root = os.path.join(self.test_root, "merger-lib")
        self.executor_state_root = os.path.join(self.test_root, "executor-lib")

        if os.path.exists(self.test_root):
            shutil.rmtree(self.test_root)
        os.makedirs(self.test_root)
        os.makedirs(self.upstream_root)
        os.makedirs(self.state_root)
        os.makedirs(self.merger_state_root)
        os.makedirs(self.executor_state_root)

        # Make per test copy of Configuration.
        self.setup_config()
        self.private_key_file = os.path.join(self.test_root, 'test_id_rsa')
        if not os.path.exists(self.private_key_file):
            src_private_key_file = os.path.join(FIXTURE_DIR, 'test_id_rsa')
            shutil.copy(src_private_key_file, self.private_key_file)
            shutil.copy('{}.pub'.format(src_private_key_file),
                        '{}.pub'.format(self.private_key_file))
            os.chmod(self.private_key_file, 0o0600)
        self.config.set('scheduler', 'tenant_config',
                        os.path.join(
                            FIXTURE_DIR,
                            self.config.get('scheduler', 'tenant_config')))
        self.config.set('scheduler', 'state_dir', self.state_root)
        self.config.set(
            'scheduler', 'command_socket',
            os.path.join(self.test_root, 'scheduler.socket'))
        self.config.set('merger', 'git_dir', self.merger_src_root)
        self.config.set('executor', 'git_dir', self.executor_src_root)
        self.config.set('executor', 'private_key_file', self.private_key_file)
        self.config.set('executor', 'state_dir', self.executor_state_root)
        self.config.set(
            'executor', 'command_socket',
            os.path.join(self.test_root, 'executor.socket'))

        self.statsd = FakeStatsd()
        if self.config.has_section('statsd'):
            self.config.set('statsd', 'port', str(self.statsd.port))
        self.statsd.start()

        self.gearman_server = FakeGearmanServer(self.use_ssl)

        self.config.set('gearman', 'port', str(self.gearman_server.port))
        self.log.info("Gearman server on port %s" %
                      (self.gearman_server.port,))
        if self.use_ssl:
            self.log.info('SSL enabled for gearman')
            self.config.set(
                'gearman', 'ssl_ca',
                os.path.join(FIXTURE_DIR, 'gearman/root-ca.pem'))
            self.config.set(
                'gearman', 'ssl_cert',
                os.path.join(FIXTURE_DIR, 'gearman/client.pem'))
            self.config.set(
                'gearman', 'ssl_key',
                os.path.join(FIXTURE_DIR, 'gearman/client.key'))

        gerritsource.GerritSource.replication_timeout = 1.5
        gerritsource.GerritSource.replication_retry_interval = 0.5
        gerritconnection.GerritEventConnector.delay = 0.0

        self.sched = zuul.scheduler.Scheduler(self.config)
        self.sched._stats_interval = 1

        self.webapp = zuul.webapp.WebApp(
            self.sched, port=0, listen_address='127.0.0.1')

        self.event_queues = [
            self.sched.result_event_queue,
            self.sched.trigger_event_queue,
            self.sched.management_event_queue
        ]

        self.configure_connections()
        self.sched.registerConnections(self.connections, self.webapp)

        self.executor_server = RecordingExecutorServer(
            self.config, self.connections,
            jobdir_root=self.test_root,
            _run_ansible=self.run_ansible,
            _test_root=self.test_root,
            keep_jobdir=KEEP_TEMPDIRS)
        self.executor_server.start()
        self.history = self.executor_server.build_history
        self.builds = self.executor_server.running_builds

        self.executor_client = zuul.executor.client.ExecutorClient(
            self.config, self.sched)
        self.merge_client = zuul.merger.client.MergeClient(
            self.config, self.sched)
        self.nodepool = zuul.nodepool.Nodepool(self.sched)
        self.zk = zuul.zk.ZooKeeper()
        self.zk.connect(self.zk_config)

        self.fake_nodepool = FakeNodepool(
            self.zk_chroot_fixture.zookeeper_host,
            self.zk_chroot_fixture.zookeeper_port,
            self.zk_chroot_fixture.zookeeper_chroot)

        self.sched.setExecutor(self.executor_client)
        self.sched.setMerger(self.merge_client)
        self.sched.setNodepool(self.nodepool)
        self.sched.setZooKeeper(self.zk)

        self.sched.start()
        self.webapp.start()
        self.executor_client.gearman.waitForServer()
        # Cleanups are run in reverse order
        self.addCleanup(self.assertCleanShutdown)
        self.addCleanup(self.shutdown)
        self.addCleanup(self.assertFinalState)

        self.sched.reconfigure(self.config)
        self.sched.resume()

    def configure_connections(self, source_only=False):
        # Set up gerrit related fakes
        # Set a changes database so multiple FakeGerrit's can report back to
        # a virtual canonical database given by the configured hostname
        self.gerrit_changes_dbs = {}
        self.github_changes_dbs = {}

        def getGerritConnection(driver, name, config):
            db = self.gerrit_changes_dbs.setdefault(config['server'], {})
            con = FakeGerritConnection(driver, name, config,
                                       changes_db=db,
                                       upstream_root=self.upstream_root)
            self.event_queues.append(con.event_queue)
            setattr(self, 'fake_' + name, con)
            return con

        self.useFixture(fixtures.MonkeyPatch(
            'zuul.driver.gerrit.GerritDriver.getConnection',
            getGerritConnection))

        def getGithubConnection(driver, name, config):
            server = config.get('server', 'github.com')
            db = self.github_changes_dbs.setdefault(server, {})
            con = FakeGithubConnection(driver, name, config,
                                       changes_db=db,
                                       upstream_root=self.upstream_root)
            self.event_queues.append(con.event_queue)
            setattr(self, 'fake_' + name, con)
            return con

        self.useFixture(fixtures.MonkeyPatch(
            'zuul.driver.github.GithubDriver.getConnection',
            getGithubConnection))

        # Set up smtp related fakes
        # TODO(jhesketh): This should come from lib.connections for better
        # coverage
        # Register connections from the config
        self.smtp_messages = []

        def FakeSMTPFactory(*args, **kw):
            args = [self.smtp_messages] + list(args)
            return FakeSMTP(*args, **kw)

        self.useFixture(fixtures.MonkeyPatch('smtplib.SMTP', FakeSMTPFactory))

        # Register connections from the config using fakes
        self.connections = zuul.lib.connections.ConnectionRegistry()
        self.connections.configure(self.config, source_only=source_only)

    def setup_config(self):
        # This creates the per-test configuration object.  It can be
        # overriden by subclasses, but should not need to be since it
        # obeys the config_file and tenant_config_file attributes.
        self.config = configparser.ConfigParser()
        self.config.read(os.path.join(FIXTURE_DIR, self.config_file))

        sections = ['zuul', 'scheduler', 'executor', 'merger']
        for section in sections:
            if not self.config.has_section(section):
                self.config.add_section(section)

        if not self.setupSimpleLayout():
            if hasattr(self, 'tenant_config_file'):
                self.config.set('scheduler', 'tenant_config',
                                self.tenant_config_file)
                git_path = os.path.join(
                    os.path.dirname(
                        os.path.join(FIXTURE_DIR, self.tenant_config_file)),
                    'git')
                if os.path.exists(git_path):
                    for reponame in os.listdir(git_path):
                        project = reponame.replace('_', '/')
                        self.copyDirToRepo(project,
                                           os.path.join(git_path, reponame))
        # Make test_root persist after ansible run for .flag test
        self.config.set('executor', 'trusted_rw_paths', self.test_root)
        self.setupAllProjectKeys()

    def setupSimpleLayout(self):
        # If the test method has been decorated with a simple_layout,
        # use that instead of the class tenant_config_file.  Set up a
        # single config-project with the specified layout, and
        # initialize repos for all of the 'project' entries which
        # appear in the layout.
        test_name = self.id().split('.')[-1]
        test = getattr(self, test_name)
        if hasattr(test, '__simple_layout__'):
            path, driver = getattr(test, '__simple_layout__')
        else:
            return False

        files = {}
        path = os.path.join(FIXTURE_DIR, path)
        with open(path) as f:
            data = f.read()
            layout = yaml.safe_load(data)
            files['zuul.yaml'] = data
        untrusted_projects = []
        for item in layout:
            if 'project' in item:
                name = item['project']['name']
                untrusted_projects.append(name)
                self.init_repo(name)
                self.addCommitToRepo(name, 'initial commit',
                                     files={'README': ''},
                                     branch='master', tag='init')
            if 'job' in item:
                if 'run' in item['job']:
                    files['%s' % item['job']['run']] = ''
                for fn in zuul.configloader.as_list(
                        item['job'].get('pre-run', [])):
                    files['%s' % fn] = ''
                for fn in zuul.configloader.as_list(
                        item['job'].get('post-run', [])):
                    files['%s' % fn] = ''

        root = os.path.join(self.test_root, "config")
        if not os.path.exists(root):
            os.makedirs(root)
        f = tempfile.NamedTemporaryFile(dir=root, delete=False)
        config = [{'tenant':
                   {'name': 'tenant-one',
                    'source': {driver:
                               {'config-projects': ['org/common-config'],
                                'untrusted-projects': untrusted_projects}}}}]
        f.write(yaml.dump(config).encode('utf8'))
        f.close()
        self.config.set('scheduler', 'tenant_config',
                        os.path.join(FIXTURE_DIR, f.name))

        self.init_repo('org/common-config')
        self.addCommitToRepo('org/common-config', 'add content from fixture',
                             files, branch='master', tag='init')

        return True

    def setupAllProjectKeys(self):
        if self.create_project_keys:
            return

        path = self.config.get('scheduler', 'tenant_config')
        with open(os.path.join(FIXTURE_DIR, path)) as f:
            tenant_config = yaml.safe_load(f.read())
        for tenant in tenant_config:
            sources = tenant['tenant']['source']
            for source, conf in sources.items():
                for project in conf.get('config-projects', []):
                    self.setupProjectKeys(source, project)
                for project in conf.get('untrusted-projects', []):
                    self.setupProjectKeys(source, project)

    def setupProjectKeys(self, source, project):
        # Make sure we set up an RSA key for the project so that we
        # don't spend time generating one:

        if isinstance(project, dict):
            project = list(project.keys())[0]
        key_root = os.path.join(self.state_root, 'keys')
        if not os.path.isdir(key_root):
            os.mkdir(key_root, 0o700)
        private_key_file = os.path.join(key_root, source, project + '.pem')
        private_key_dir = os.path.dirname(private_key_file)
        self.log.debug("Installing test keys for project %s at %s" % (
            project, private_key_file))
        if not os.path.isdir(private_key_dir):
            os.makedirs(private_key_dir)
        with open(os.path.join(FIXTURE_DIR, 'private.pem')) as i:
            with open(private_key_file, 'w') as o:
                o.write(i.read())

    def setupZK(self):
        self.zk_chroot_fixture = self.useFixture(
            ChrootedKazooFixture(self.id()))
        self.zk_config = '%s:%s%s' % (
            self.zk_chroot_fixture.zookeeper_host,
            self.zk_chroot_fixture.zookeeper_port,
            self.zk_chroot_fixture.zookeeper_chroot)

    def copyDirToRepo(self, project, source_path):
        self.init_repo(project)

        files = {}
        for (dirpath, dirnames, filenames) in os.walk(source_path):
            for filename in filenames:
                test_tree_filepath = os.path.join(dirpath, filename)
                common_path = os.path.commonprefix([test_tree_filepath,
                                                    source_path])
                relative_filepath = test_tree_filepath[len(common_path) + 1:]
                with open(test_tree_filepath, 'r') as f:
                    content = f.read()
                files[relative_filepath] = content
        self.addCommitToRepo(project, 'add content from fixture',
                             files, branch='master', tag='init')

    def assertNodepoolState(self):
        # Make sure that there are no pending requests

        requests = self.fake_nodepool.getNodeRequests()
        self.assertEqual(len(requests), 0)

        nodes = self.fake_nodepool.getNodes()
        for node in nodes:
            self.assertFalse(node['_lock'], "Node %s is locked" %
                             (node['_oid'],))

    def assertNoGeneratedKeys(self):
        # Make sure that Zuul did not generate any project keys
        # (unless it was supposed to).

        if self.create_project_keys:
            return

        with open(os.path.join(FIXTURE_DIR, 'private.pem')) as i:
            test_key = i.read()

        key_root = os.path.join(self.state_root, 'keys')
        for root, dirname, files in os.walk(key_root):
            for fn in files:
                with open(os.path.join(root, fn)) as f:
                    self.assertEqual(test_key, f.read())

    def assertFinalState(self):
        self.log.debug("Assert final state")
        # Make sure no jobs are running
        self.assertEqual({}, self.executor_server.job_workers)
        # Make sure that git.Repo objects have been garbage collected.
        gc.disable()
        gc.collect()
        for obj in gc.get_objects():
            if isinstance(obj, git.Repo):
                self.log.debug("Leaked git repo object: 0x%x %s" %
                               (id(obj), repr(obj)))
        gc.enable()
        self.assertEmptyQueues()
        self.assertNodepoolState()
        self.assertNoGeneratedKeys()
        ipm = zuul.manager.independent.IndependentPipelineManager
        for tenant in self.sched.abide.tenants.values():
            for pipeline in tenant.layout.pipelines.values():
                if isinstance(pipeline.manager, ipm):
                    self.assertEqual(len(pipeline.queues), 0)

    def shutdown(self):
        self.log.debug("Shutting down after tests")
        self.executor_server.hold_jobs_in_build = False
        self.executor_server.release()
        self.executor_client.stop()
        self.merge_client.stop()
        self.executor_server.stop()
        self.sched.stop()
        self.sched.join()
        self.statsd.stop()
        self.statsd.join()
        self.webapp.stop()
        self.webapp.join()
        self.gearman_server.shutdown()
        self.fake_nodepool.stop()
        self.zk.disconnect()
        self.printHistory()
        # We whitelist watchdog threads as they have relatively long delays
        # before noticing they should exit, but they should exit on their own.
        # Further the pydevd threads also need to be whitelisted so debugging
        # e.g. in PyCharm is possible without breaking shutdown.
        whitelist = ['watchdog',
                     'pydevd.CommandThread',
                     'pydevd.Reader',
                     'pydevd.Writer',
                     'socketserver_Thread',
                     ]
        threads = [t for t in threading.enumerate()
                   if t.name not in whitelist]
        if len(threads) > 1:
            log_str = ""
            for thread_id, stack_frame in sys._current_frames().items():
                log_str += "Thread: %s\n" % thread_id
                log_str += "".join(traceback.format_stack(stack_frame))
            self.log.debug(log_str)
            raise Exception("More than one thread is running: %s" % threads)

    def assertCleanShutdown(self):
        pass

    def init_repo(self, project, tag=None):
        parts = project.split('/')
        path = os.path.join(self.upstream_root, *parts[:-1])
        if not os.path.exists(path):
            os.makedirs(path)
        path = os.path.join(self.upstream_root, project)
        repo = git.Repo.init(path)

        with repo.config_writer() as config_writer:
            config_writer.set_value('user', 'email', 'user@example.com')
            config_writer.set_value('user', 'name', 'User Name')

        repo.index.commit('initial commit')
        master = repo.create_head('master')
        if tag:
            repo.create_tag(tag)

        repo.head.reference = master
        zuul.merger.merger.reset_repo_to_head(repo)
        repo.git.clean('-x', '-f', '-d')

    def create_branch(self, project, branch):
        path = os.path.join(self.upstream_root, project)
        repo = git.Repo(path)
        fn = os.path.join(path, 'README')

        branch_head = repo.create_head(branch)
        repo.head.reference = branch_head
        f = open(fn, 'a')
        f.write("test %s\n" % branch)
        f.close()
        repo.index.add([fn])
        repo.index.commit('%s commit' % branch)

        repo.head.reference = repo.heads['master']
        zuul.merger.merger.reset_repo_to_head(repo)
        repo.git.clean('-x', '-f', '-d')

    def create_commit(self, project):
        path = os.path.join(self.upstream_root, project)
        repo = git.Repo(path)
        repo.head.reference = repo.heads['master']
        file_name = os.path.join(path, 'README')
        with open(file_name, 'a') as f:
            f.write('creating fake commit\n')
        repo.index.add([file_name])
        commit = repo.index.commit('Creating a fake commit')
        return commit.hexsha

    def orderedRelease(self, count=None):
        # Run one build at a time to ensure non-race order:
        i = 0
        while len(self.builds):
            self.release(self.builds[0])
            self.waitUntilSettled()
            i += 1
            if count is not None and i >= count:
                break

    def getSortedBuilds(self):
        "Return the list of currently running builds sorted by name"

        return sorted(self.builds, key=lambda x: x.name)

    def release(self, job):
        if isinstance(job, FakeBuild):
            job.release()
        else:
            job.waiting = False
            self.log.debug("Queued job %s released" % job.unique)
            self.gearman_server.wakeConnections()

    def getParameter(self, job, name):
        if isinstance(job, FakeBuild):
            return job.parameters[name]
        else:
            parameters = json.loads(job.arguments)
            return parameters[name]

    def haveAllBuildsReported(self):
        # See if Zuul is waiting on a meta job to complete
        if self.executor_client.meta_jobs:
            return False
        # Find out if every build that the worker has completed has been
        # reported back to Zuul.  If it hasn't then that means a Gearman
        # event is still in transit and the system is not stable.
        for build in self.history:
            zbuild = self.executor_client.builds.get(build.uuid)
            if not zbuild:
                # It has already been reported
                continue
            # It hasn't been reported yet.
            return False
        # Make sure that none of the worker connections are in GRAB_WAIT
        worker = self.executor_server.executor_worker
        for connection in worker.active_connections:
            if connection.state == 'GRAB_WAIT':
                return False
        return True

    def areAllBuildsWaiting(self):
        builds = self.executor_client.builds.values()
        seen_builds = set()
        for build in builds:
            seen_builds.add(build.uuid)
            client_job = None
            for conn in self.executor_client.gearman.active_connections:
                for j in conn.related_jobs.values():
                    if j.unique == build.uuid:
                        client_job = j
                        break
            if not client_job:
                self.log.debug("%s is not known to the gearman client" %
                               build)
                return False
            if not client_job.handle:
                self.log.debug("%s has no handle" % client_job)
                return False
            server_job = self.gearman_server.jobs.get(client_job.handle)
            if not server_job:
                self.log.debug("%s is not known to the gearman server" %
                               client_job)
                return False
            if not hasattr(server_job, 'waiting'):
                self.log.debug("%s is being enqueued" % server_job)
                return False
            if server_job.waiting:
                continue
            if build.url is None:
                self.log.debug("%s has not reported start" % build)
                return False
            # using internal ServerJob which offers no Text interface
            worker_build = self.executor_server.job_builds.get(
                server_job.unique.decode('utf8'))
            if worker_build:
                if worker_build.isWaiting():
                    continue
                else:
                    self.log.debug("%s is running" % worker_build)
                    return False
            else:
                self.log.debug("%s is unassigned" % server_job)
                return False
        for (build_uuid, job_worker) in \
            self.executor_server.job_workers.items():
            if build_uuid not in seen_builds:
                self.log.debug("%s is not finalized" % build_uuid)
                return False
        return True

    def areAllNodeRequestsComplete(self):
        if self.fake_nodepool.paused:
            return True
        if self.sched.nodepool.requests:
            return False
        return True

    def areAllMergeJobsWaiting(self):
        for client_job in list(self.merge_client.jobs):
            if not client_job.handle:
                self.log.debug("%s has no handle" % client_job)
                return False
            server_job = self.gearman_server.jobs.get(client_job.handle)
            if not server_job:
                self.log.debug("%s is not known to the gearman server" %
                               client_job)
                return False
            if not hasattr(server_job, 'waiting'):
                self.log.debug("%s is being enqueued" % server_job)
                return False
            if server_job.waiting:
                self.log.debug("%s is waiting" % server_job)
                continue
            self.log.debug("%s is not waiting" % server_job)
            return False
        return True

    def eventQueuesEmpty(self):
        for event_queue in self.event_queues:
            yield event_queue.empty()

    def eventQueuesJoin(self):
        for event_queue in self.event_queues:
            event_queue.join()

    def waitUntilSettled(self):
        self.log.debug("Waiting until settled...")
        start = time.time()
        while True:
            if time.time() - start > self.wait_timeout:
                self.log.error("Timeout waiting for Zuul to settle")
                self.log.error("Queue status:")
                for event_queue in self.event_queues:
                    self.log.error("  %s: %s" %
                                   (event_queue, event_queue.empty()))
                self.log.error("All builds waiting: %s" %
                               (self.areAllBuildsWaiting(),))
                self.log.error("All builds reported: %s" %
                               (self.haveAllBuildsReported(),))
                self.log.error("All requests completed: %s" %
                               (self.areAllNodeRequestsComplete(),))
                self.log.error("Merge client jobs: %s" %
                               (self.merge_client.jobs,))
                raise Exception("Timeout waiting for Zuul to settle")
            # Make sure no new events show up while we're checking

            self.executor_server.lock.acquire()
            # have all build states propogated to zuul?
            if self.haveAllBuildsReported():
                # Join ensures that the queue is empty _and_ events have been
                # processed
                self.eventQueuesJoin()
                self.sched.run_handler_lock.acquire()
                if (self.areAllMergeJobsWaiting() and
                    self.haveAllBuildsReported() and
                    self.areAllBuildsWaiting() and
                    self.areAllNodeRequestsComplete() and
                    all(self.eventQueuesEmpty())):
                    # The queue empty check is placed at the end to
                    # ensure that if a component adds an event between
                    # when locked the run handler and checked that the
                    # components were stable, we don't erroneously
                    # report that we are settled.
                    self.sched.run_handler_lock.release()
                    self.executor_server.lock.release()
                    self.log.debug("...settled.")
                    return
                self.sched.run_handler_lock.release()
            self.executor_server.lock.release()
            self.sched.wake_event.wait(0.1)

    def countJobResults(self, jobs, result):
        jobs = filter(lambda x: x.result == result, jobs)
        return len(list(jobs))

    def getBuildByName(self, name):
        for build in self.builds:
            if build.name == name:
                return build
        raise Exception("Unable to find build %s" % name)

    def assertJobNotInHistory(self, name, project=None):
        for job in self.history:
            if (project is None or
                job.parameters['zuul']['project']['name'] == project):
                self.assertNotEqual(job.name, name,
                                    'Job %s found in history' % name)

    def getJobFromHistory(self, name, project=None):
        for job in self.history:
            if (job.name == name and
                (project is None or
                 job.parameters['zuul']['project']['name'] == project)):
                return job
        raise Exception("Unable to find job %s in history" % name)

    def assertEmptyQueues(self):
        # Make sure there are no orphaned jobs
        for tenant in self.sched.abide.tenants.values():
            for pipeline in tenant.layout.pipelines.values():
                for pipeline_queue in pipeline.queues:
                    if len(pipeline_queue.queue) != 0:
                        print('pipeline %s queue %s contents %s' % (
                            pipeline.name, pipeline_queue.name,
                            pipeline_queue.queue))
                    self.assertEqual(len(pipeline_queue.queue), 0,
                                     "Pipelines queues should be empty")

    def assertReportedStat(self, key, value=None, kind=None):
        start = time.time()
        while time.time() < (start + 5):
            for stat in self.statsd.stats:
                k, v = stat.decode('utf-8').split(':')
                if key == k:
                    if value is None and kind is None:
                        return
                    elif value:
                        if value == v:
                            return
                    elif kind:
                        if v.endswith('|' + kind):
                            return
            time.sleep(0.1)

        raise Exception("Key %s not found in reported stats" % key)

    def assertBuilds(self, builds):
        """Assert that the running builds are as described.

        The list of running builds is examined and must match exactly
        the list of builds described by the input.

        :arg list builds: A list of dictionaries.  Each item in the
            list must match the corresponding build in the build
            history, and each element of the dictionary must match the
            corresponding attribute of the build.

        """
        try:
            self.assertEqual(len(self.builds), len(builds))
            for i, d in enumerate(builds):
                for k, v in d.items():
                    self.assertEqual(
                        getattr(self.builds[i], k), v,
                        "Element %i in builds does not match" % (i,))
        except Exception:
            for build in self.builds:
                self.log.error("Running build: %s" % build)
            else:
                self.log.error("No running builds")
            raise

    def assertHistory(self, history, ordered=True):
        """Assert that the completed builds are as described.

        The list of completed builds is examined and must match
        exactly the list of builds described by the input.

        :arg list history: A list of dictionaries.  Each item in the
            list must match the corresponding build in the build
            history, and each element of the dictionary must match the
            corresponding attribute of the build.

        :arg bool ordered: If true, the history must match the order
            supplied, if false, the builds are permitted to have
            arrived in any order.

        """
        def matches(history_item, item):
            for k, v in item.items():
                if getattr(history_item, k) != v:
                    return False
            return True
        try:
            self.assertEqual(len(self.history), len(history))
            if ordered:
                for i, d in enumerate(history):
                    if not matches(self.history[i], d):
                        raise Exception(
                            "Element %i in history does not match %s" %
                            (i, self.history[i]))
            else:
                unseen = self.history[:]
                for i, d in enumerate(history):
                    found = False
                    for unseen_item in unseen:
                        if matches(unseen_item, d):
                            found = True
                            unseen.remove(unseen_item)
                            break
                    if not found:
                        raise Exception("No match found for element %i "
                                        "in history" % (i,))
                if unseen:
                    raise Exception("Unexpected items in history")
        except Exception:
            for build in self.history:
                self.log.error("Completed build: %s" % build)
            else:
                self.log.error("No completed builds")
            raise

    def printHistory(self):
        """Log the build history.

        This can be useful during tests to summarize what jobs have
        completed.

        """
        self.log.debug("Build history:")
        for build in self.history:
            self.log.debug(build)

    def getPipeline(self, name):
        return self.sched.abide.tenants.values()[0].layout.pipelines.get(name)

    def updateConfigLayout(self, path):
        root = os.path.join(self.test_root, "config")
        if not os.path.exists(root):
            os.makedirs(root)
        f = tempfile.NamedTemporaryFile(dir=root, delete=False)
        f.write("""
- tenant:
    name: openstack
    source:
      gerrit:
        config-projects:
          - %s
        untrusted-projects:
          - org/project
          - org/project1
          - org/project2\n""" % path)
        f.close()
        self.config.set('scheduler', 'tenant_config',
                        os.path.join(FIXTURE_DIR, f.name))
        self.setupAllProjectKeys()

    def addTagToRepo(self, project, name, sha):
        path = os.path.join(self.upstream_root, project)
        repo = git.Repo(path)
        repo.git.tag(name, sha)

    def delTagFromRepo(self, project, name):
        path = os.path.join(self.upstream_root, project)
        repo = git.Repo(path)
        repo.git.tag('-d', name)

    def addCommitToRepo(self, project, message, files,
                        branch='master', tag=None):
        path = os.path.join(self.upstream_root, project)
        repo = git.Repo(path)
        repo.head.reference = branch
        zuul.merger.merger.reset_repo_to_head(repo)
        for fn, content in files.items():
            fn = os.path.join(path, fn)
            try:
                os.makedirs(os.path.dirname(fn))
            except OSError:
                pass
            with open(fn, 'w') as f:
                f.write(content)
            repo.index.add([fn])
        commit = repo.index.commit(message)
        before = repo.heads[branch].commit
        repo.heads[branch].commit = commit
        repo.head.reference = branch
        repo.git.clean('-x', '-f', '-d')
        repo.heads[branch].checkout()
        if tag:
            repo.create_tag(tag)
        return before

    def commitConfigUpdate(self, project_name, source_name):
        """Commit an update to zuul.yaml

        This overwrites the zuul.yaml in the specificed project with
        the contents specified.

        :arg str project_name: The name of the project containing
            zuul.yaml (e.g., common-config)

        :arg str source_name: The path to the file (underneath the
            test fixture directory) whose contents should be used to
            replace zuul.yaml.
        """

        source_path = os.path.join(FIXTURE_DIR, source_name)
        files = {}
        with open(source_path, 'r') as f:
            data = f.read()
            layout = yaml.safe_load(data)
            files['zuul.yaml'] = data
        for item in layout:
            if 'job' in item:
                jobname = item['job']['name']
                files['playbooks/%s.yaml' % jobname] = ''
        before = self.addCommitToRepo(
            project_name, 'Pulling content from %s' % source_name,
            files)
        return before

    def newTenantConfig(self, source_name):
        """ Use this to update the tenant config file in tests

        This will update self.tenant_config_file to point to a temporary file
        for the duration of this particular test. The content of that file will
        be taken from FIXTURE_DIR/source_name

        After the test the original value of self.tenant_config_file will be
        restored.

        :arg str source_name: The path of the file under
            FIXTURE_DIR that will be used to populate the new tenant
            config file.
        """
        source_path = os.path.join(FIXTURE_DIR, source_name)
        orig_tenant_config_file = self.tenant_config_file
        with tempfile.NamedTemporaryFile(
            delete=False, mode='wb') as new_tenant_config:
            self.tenant_config_file = new_tenant_config.name
            with open(source_path, mode='rb') as source_tenant_config:
                new_tenant_config.write(source_tenant_config.read())
        self.config['scheduler']['tenant_config'] = self.tenant_config_file
        self.setupAllProjectKeys()
        self.log.debug(
            'tenant_config_file = {}'.format(self.tenant_config_file))

        def _restoreTenantConfig():
            self.log.debug(
                'restoring tenant_config_file = {}'.format(
                    orig_tenant_config_file))
            os.unlink(self.tenant_config_file)
            self.tenant_config_file = orig_tenant_config_file
            self.config['scheduler']['tenant_config'] = orig_tenant_config_file
        self.addCleanup(_restoreTenantConfig)

    def addEvent(self, connection, event):

        """Inject a Fake (Gerrit) event.

        This method accepts a JSON-encoded event and simulates Zuul
        having received it from Gerrit.  It could (and should)
        eventually apply to any connection type, but is currently only
        used with Gerrit connections.  The name of the connection is
        used to look up the corresponding server, and the event is
        simulated as having been received by all Zuul connections
        attached to that server.  So if two Gerrit connections in Zuul
        are connected to the same Gerrit server, and you invoke this
        method specifying the name of one of them, the event will be
        received by both.

        .. note::

            "self.fake_gerrit.addEvent" calls should be migrated to
            this method.

        :arg str connection: The name of the connection corresponding
            to the gerrit server.
        :arg str event: The JSON-encoded event.

        """
        specified_conn = self.connections.connections[connection]
        for conn in self.connections.connections.values():
            if (isinstance(conn, specified_conn.__class__) and
                specified_conn.server == conn.server):
                conn.addEvent(event)

    def getUpstreamRepos(self, projects):
        """Return upstream git repo objects for the listed projects

        :arg list projects: A list of strings, each the canonical name
                            of a project.

        :returns: A dictionary of {name: repo} for every listed
                  project.
        :rtype: dict

        """

        repos = {}
        for project in projects:
            # FIXME(jeblair): the upstream root does not yet have a
            # hostname component; that needs to be added, and this
            # line removed:
            tmp_project_name = '/'.join(project.split('/')[1:])
            path = os.path.join(self.upstream_root, tmp_project_name)
            repo = git.Repo(path)
            repos[project] = repo
        return repos


class AnsibleZuulTestCase(ZuulTestCase):
    """ZuulTestCase but with an actual ansible executor running"""
    run_ansible = True

    @contextmanager
    def jobLog(self, build):
        """Print job logs on assertion errors

        This method is a context manager which, if it encounters an
        ecxeption, adds the build log to the debug output.

        :arg Build build: The build that's being asserted.
        """
        try:
            yield
        except Exception:
            path = os.path.join(self.test_root, build.uuid,
                                'work', 'logs', 'job-output.txt')
            with open(path) as f:
                self.log.debug(f.read())
            raise


class SSLZuulTestCase(ZuulTestCase):
    """ZuulTestCase but using SSL when possible"""
    use_ssl = True


class ZuulDBTestCase(ZuulTestCase):
    def setup_config(self):
        super(ZuulDBTestCase, self).setup_config()
        for section_name in self.config.sections():
            con_match = re.match(r'^connection ([\'\"]?)(.*)(\1)$',
                                 section_name, re.I)
            if not con_match:
                continue

            if self.config.get(section_name, 'driver') == 'sql':
                f = MySQLSchemaFixture()
                self.useFixture(f)
                if (self.config.get(section_name, 'dburi') ==
                    '$MYSQL_FIXTURE_DBURI$'):
                    self.config.set(section_name, 'dburi', f.dburi)<|MERGE_RESOLUTION|>--- conflicted
+++ resolved
@@ -131,30 +131,10 @@
     _points_to_commits_only = True
 
 
-<<<<<<< HEAD
-class FakeChange(object):
-    categories = {'Approved': ('Approved', -1, 1),
-                  'Code-Review': ('Code-Review', -2, 2),
-                  'Verified': ('Verified', -2, 2)}
-
-    # TODO(tobiash): This is used as a translation layer between the tests
-    #                which use lower case labels. This can be removed if all
-    #                tests are converted to use the correct casing.
-    categories_translation = {'approved': 'Approved',
-                              'code-review': 'Code-Review',
-                              'verified': 'Verified',
-                              'Approved': 'Approved',
-                              'Code-Review': 'Code-Review',
-                              'Verified': 'Verified',
-                              'CRVW': 'Code-Review',
-                              'APRV': 'Approved',
-                              'VRFY': 'Verified'}
-=======
 class FakeGerritChange(object):
     categories = {'Approved': ('Approved', -1, 1),
                   'Code-Review': ('Code-Review', -2, 2),
                   'Verified': ('Verified', -2, 2)}
->>>>>>> 24f184b8
 
     def __init__(self, gerrit, number, project, branch, subject,
                  status='NEW', upstream_root=None, files={},
@@ -360,8 +340,8 @@
         if not granted_on:
             granted_on = time.time()
         approval = {
-            'description': self.categories_translation[category],
-            'type': self.categories_translation[category],
+            'description': self.categories[category][0],
+            'type': category,
             'value': str(value),
             'by': {
                 'username': username,
@@ -370,8 +350,7 @@
             'grantedOn': int(granted_on)
         }
         for i, x in enumerate(self.patchsets[-1]['approvals'][:]):
-            if x['by']['username'] == username and \
-                    x['type'] == self.categories_translation[category]:
+            if x['by']['username'] == username and x['type'] == category:
                 del self.patchsets[-1]['approvals'][i]
         self.patchsets[-1]['approvals'].append(approval)
         event = {'approvals': [approval],
