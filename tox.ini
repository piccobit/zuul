[tox]
minversion = 1.6
skipsdist = True
envlist = pep8, py27

[testenv]
# Set STATSD env variables so that statsd code paths are tested.
setenv = STATSD_HOST=127.0.0.1
         STATSD_PORT=8125
         VIRTUAL_ENV={envdir}
         OS_TEST_TIMEOUT=30
<<<<<<< HEAD
passenv = ZUUL_TEST_ROOT OS_STDOUT_CAPTURE OS_STDERR_CAPTURE OS_LOG_CAPTURE
=======
         OS_LOG_DEFAULTS={env:OS_LOG_DEFAULTS:gear.Server=INFO,gear.Client=INFO}
passenv = ZUUL_TEST_ROOT
>>>>>>> c19d3d9e
usedevelop = True
install_command = pip install {opts} {packages}
deps = -r{toxinidir}/requirements.txt
       -r{toxinidir}/test-requirements.txt
commands =
  python setup.py testr --slowest --testr-args='{posargs}'

[testenv:bindep]
# Do not install any requirements. We want this to be fast and work even if
# system dependencies are missing, since it's used to tell you what system
# dependencies are missing! This also means that bindep must be installed
# separately, outside of the requirements files.
deps = bindep
commands = bindep test

[testenv:pep8]
# streamer is python3 only, so we need to run flake8 in python3
basepython = python3
commands = flake8 {posargs}

[testenv:cover]
commands =
  python setup.py testr --coverage

[testenv:docs]
commands = python setup.py build_sphinx

[testenv:venv]
commands = {posargs}

[testenv:validate-layout]
commands = zuul-server -c etc/zuul.conf-sample -t -l {posargs}

[flake8]
# These are ignored intentionally in openstack-infra projects;
# please don't submit patches that solely correct them or enable them.
ignore = E125,E129,H
show-source = True
exclude = .venv,.tox,dist,doc,build,*.egg<|MERGE_RESOLUTION|>--- conflicted
+++ resolved
@@ -9,12 +9,8 @@
          STATSD_PORT=8125
          VIRTUAL_ENV={envdir}
          OS_TEST_TIMEOUT=30
-<<<<<<< HEAD
+         OS_LOG_DEFAULTS={env:OS_LOG_DEFAULTS:gear.Server=INFO,gear.Client=INFO}
 passenv = ZUUL_TEST_ROOT OS_STDOUT_CAPTURE OS_STDERR_CAPTURE OS_LOG_CAPTURE
-=======
-         OS_LOG_DEFAULTS={env:OS_LOG_DEFAULTS:gear.Server=INFO,gear.Client=INFO}
-passenv = ZUUL_TEST_ROOT
->>>>>>> c19d3d9e
 usedevelop = True
 install_command = pip install {opts} {packages}
 deps = -r{toxinidir}/requirements.txt
